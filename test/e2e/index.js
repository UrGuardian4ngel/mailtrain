'use strict';

require('./lib/exit-unless-test');
<<<<<<< HEAD
const { mocha } = require('./lib/mocha-e2e');
=======
const mocha = require('./lib/mocha-e2e').mocha;
>>>>>>> 19a563bc
const path = require('path');

const only = 'only';
const skip = 'skip';

let tests = [
    'login',
    'subscription'
];

tests = tests.map(testSpec => (testSpec.constructor === Array ? testSpec : [testSpec]));
tests = tests.filter(testSpec => testSpec[1] !== skip);
if (tests.some(testSpec => testSpec[1] === only)) {
    tests = tests.filter(testSpec => testSpec[1] === only);
}

for (const testSpec of tests) {
    const testPath = path.join(__dirname, 'tests', testSpec[0] + '.js');
    mocha.addFile(testPath);
}

mocha.run(failures => {
    process.exit(failures);  // exit with non-zero status if there were failures
});<|MERGE_RESOLUTION|>--- conflicted
+++ resolved
@@ -1,11 +1,7 @@
 'use strict';
 
 require('./lib/exit-unless-test');
-<<<<<<< HEAD
-const { mocha } = require('./lib/mocha-e2e');
-=======
 const mocha = require('./lib/mocha-e2e').mocha;
->>>>>>> 19a563bc
 const path = require('path');
 
 const only = 'only';
